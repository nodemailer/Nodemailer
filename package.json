--- conflicted
+++ resolved
@@ -1,10 +1,6 @@
 {
     "name": "nodemailer",
-<<<<<<< HEAD
-    "version": "6.6.1-rc1294",
-=======
-    "version": "6.6.2",
->>>>>>> b75e539d
+    "version": "6.6.2-rc1294",
     "description": "Easy as cake e-mail sending from your Node.js applications",
     "main": "lib/nodemailer.js",
     "scripts": {

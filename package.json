{
  "name": "nodemailer",
<<<<<<< HEAD
  "description": "Easy to use module to send e-mails, supports unicode and SSL/TLS",
  "version": "0.7.1",
  "author": "Andris Reinman",
  "maintainers": [
    {
      "name": "andris",
      "email": "andris@kreata.ee"
    }
  ],
  "homepage": "http://github.com/andris9/nodemailer",
  "repository": {
    "type": "git",
    "url": "http://github.com/andris9/nodemailer.git"
  },
  "scripts": {
    "test": "nodeunit test/"
  },
  "main": "./lib/nodemailer",
  "licenses": [
    {
      "type": "MIT",
      "url": "http://github.com/andris9/nodemailer/blob/master/LICENSE"
    }
  ],
  "dependencies": {
    "mailcomposer": "~0.2.10",
    "simplesmtp": "~0.2 || ~0.3.30",
    "directmail": "~0.1.7",
    "he": "~0.3.6",
    "public-address": "~0.1.1",
    "aws-sdk": "2.0.5"
  },
  "devDependencies": {
    "nodeunit": "*"
  },
  "optionalDependencies": {
    "readable-stream": "~1.1.9"
=======
  "version": "1.0.0",
  "description": "Easy as cake e-mail sending from your Node.js applications",
  "main": "src/nodemailer.js",
  "scripts": {
    "test": "grunt"
>>>>>>> 6849aa2b
  },
  "repository": {
    "type": "git",
    "url": "git://github.com/andris9/Nodemailer.git"
  },
  "keywords": [
    "e-mail",
    "mime",
    "email",
    "mail",
    "sendmail",
    "ses",
    "smtp"
  ],
  "author": "Andris Reinman",
  "license": "MIT",
  "bugs": {
    "url": "https://github.com/andris9/Nodemailer/issues"
  },
  "homepage": "http://www.nodemailer.com",
  "devDependencies": {
    "chai": "~1.8.1",
    "grunt": "~0.4.1",
    "grunt-contrib-jshint": "~0.8.0",
    "grunt-mocha-test": "~0.10.0",
    "nodemailer-dkim": "^0.1.3",
    "nodemailer-markdown": "^0.1.1",
    "nodemailer-stub-transport": "^0.1.3",
    "simplesmtp": "^0.3.32",
    "sinon": "^1.9.0"
  },
  "dependencies": {
    "buildmail": "^0.1.11",
    "libmime": "^0.1.2",
    "nodemailer-direct-transport": "^0.1.1",
    "nodemailer-smtp-transport": "^0.1.8"
  },
  "engines": {
    "node": ">=0.10.0"
  }
}<|MERGE_RESOLUTION|>--- conflicted
+++ resolved
@@ -1,50 +1,10 @@
 {
   "name": "nodemailer",
-<<<<<<< HEAD
-  "description": "Easy to use module to send e-mails, supports unicode and SSL/TLS",
-  "version": "0.7.1",
-  "author": "Andris Reinman",
-  "maintainers": [
-    {
-      "name": "andris",
-      "email": "andris@kreata.ee"
-    }
-  ],
-  "homepage": "http://github.com/andris9/nodemailer",
-  "repository": {
-    "type": "git",
-    "url": "http://github.com/andris9/nodemailer.git"
-  },
-  "scripts": {
-    "test": "nodeunit test/"
-  },
-  "main": "./lib/nodemailer",
-  "licenses": [
-    {
-      "type": "MIT",
-      "url": "http://github.com/andris9/nodemailer/blob/master/LICENSE"
-    }
-  ],
-  "dependencies": {
-    "mailcomposer": "~0.2.10",
-    "simplesmtp": "~0.2 || ~0.3.30",
-    "directmail": "~0.1.7",
-    "he": "~0.3.6",
-    "public-address": "~0.1.1",
-    "aws-sdk": "2.0.5"
-  },
-  "devDependencies": {
-    "nodeunit": "*"
-  },
-  "optionalDependencies": {
-    "readable-stream": "~1.1.9"
-=======
   "version": "1.0.0",
   "description": "Easy as cake e-mail sending from your Node.js applications",
   "main": "src/nodemailer.js",
   "scripts": {
     "test": "grunt"
->>>>>>> 6849aa2b
   },
   "repository": {
     "type": "git",
